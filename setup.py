from setuptools import setup

setup(
    name='consul-lock',
<<<<<<< HEAD
    version='0.1.3',
=======
    version='0.1.4',
>>>>>>> 3fd4ab55
    description='Distributed locking built on top of Consul.',
    url='http://github.com/oysterbooks/python-consul-lock',
    packages=['consul_lock'],
    tests_requires=['mock'],
    install_requires=['python-consul'],
    zip_safe=True
)<|MERGE_RESOLUTION|>--- conflicted
+++ resolved
@@ -2,11 +2,7 @@
 
 setup(
     name='consul-lock',
-<<<<<<< HEAD
-    version='0.1.3',
-=======
     version='0.1.4',
->>>>>>> 3fd4ab55
     description='Distributed locking built on top of Consul.',
     url='http://github.com/oysterbooks/python-consul-lock',
     packages=['consul_lock'],
